defmodule Mcpex.Application do
  # See https://hexdocs.pm/elixir/Application.html
  # for more information on OTP Applications
  @moduledoc false

  use Application
  require Logger # Added for logging config

  alias Mcpex.RateLimiter.Server, as: RateLimiterServer # Added Alias

  @impl true
  def start(_type, _args) do
<<<<<<< HEAD
    # Fetch rate limiter configuration from application environment
    # The key for the config is Mcpex.RateLimiter.Server itself, as per standard Elixir practice.
    # Default to an empty list if no specific configuration is found.
    default_rate_limiter_config = [
      name: RateLimiterServer, # Default GenServer name
      table_name: :mcpex_rate_limits_ets, # Default ETS table name
      gc_interval: :timer.minutes(5),    # Default GC interval
      rules: [ # Default minimal rule, ideally this comes from config files
        %{
          id: :default_mcp_request,
          limit: Application.get_env(:mcpex, :default_mcp_request_limit, 100),
          period: :timer.minutes(Application.get_env(:mcpex, :default_mcp_request_period_minutes, 1)),
          strategy: ExRated.Strategy.FixedWindow
        }
      ]
    ]
    
    rate_limiter_config_from_env = Application.get_env(:mcpex, RateLimiterServer, [])
    
    # Deep merge the default config with the one from environment.
    # Keyword.merge is shallow, so for nested keys like :rules, we might need something more specific
    # or ensure the config from env completely overrides :rules if provided.
    # For simplicity, let's assume if config for RateLimiterServer is provided, it's complete for what it intends to override.
    # A more robust merge would be:
    # effective_rules = Keyword.get(rate_limiter_config_from_env, :rules, default_rate_limiter_config[:rules])
    # ... and so on for other keys.
    # However, init_opts in GenServer.start_link is a flat keyword list.
    # The Mcpex.RateLimiter.Server's init function will receive these.
    
    # Let's use a simpler merge for now: config from env overrides keys in default_rate_limiter_config
    rate_limiter_opts = Keyword.merge(default_rate_limiter_config, rate_limiter_config_from_env)

    # Ensure the :name is set, as the router might depend on it.
    rate_limiter_opts = Keyword.put_if_absent(rate_limiter_opts, :name, RateLimiterServer)
    
    Logger.info("Starting Mcpex.RateLimiter.Server with effective options: #{inspect(rate_limiter_opts)}")

    # Define the child spec for the RateLimiterServer
    rate_limiter_child_spec = {RateLimiterServer, rate_limiter_opts}

=======
>>>>>>> 63cc9dbe
    children = [
      # MCP Session Store Server for cleanup and ETS table management
      {Mcpex.Session.StoreServer, [table: :mcpex_sessions]},

<<<<<<< HEAD
      # Add RateLimiterServer to the supervision tree
      rate_limiter_child_spec,
=======
      # Central registry for MCP feature registration
      {Registry, keys: :unique, name: Mcpex.Registry},
>>>>>>> 63cc9dbe

      # HTTP server with MCP router (optional - can be started separately)
      # Example: start the web server if configured to do so.
      # {Bandit, plug: Mcpex.Router, scheme: :http, port: Application.get_env(:mcpex, :http_port, 4000)}
    ]

    # See https://hexdocs.pm/elixir/Supervisor.html
    # for other strategies and supported options
    opts = [strategy: :one_for_one, name: Mcpex.Supervisor]
    Supervisor.start_link(children, opts)
  end
end<|MERGE_RESOLUTION|>--- conflicted
+++ resolved
@@ -10,7 +10,6 @@
 
   @impl true
   def start(_type, _args) do
-<<<<<<< HEAD
     # Fetch rate limiter configuration from application environment
     # The key for the config is Mcpex.RateLimiter.Server itself, as per standard Elixir practice.
     # Default to an empty list if no specific configuration is found.
@@ -50,20 +49,15 @@
 
     # Define the child spec for the RateLimiterServer
     rate_limiter_child_spec = {RateLimiterServer, rate_limiter_opts}
-
-=======
->>>>>>> 63cc9dbe
     children = [
       # MCP Session Store Server for cleanup and ETS table management
       {Mcpex.Session.StoreServer, [table: :mcpex_sessions]},
 
-<<<<<<< HEAD
+      # Central registry for MCP feature registration
+      {Registry, keys: :unique, name: Mcpex.Registry},
+
       # Add RateLimiterServer to the supervision tree
       rate_limiter_child_spec,
-=======
-      # Central registry for MCP feature registration
-      {Registry, keys: :unique, name: Mcpex.Registry},
->>>>>>> 63cc9dbe
 
       # HTTP server with MCP router (optional - can be started separately)
       # Example: start the web server if configured to do so.
